--- conflicted
+++ resolved
@@ -4,11 +4,8 @@
     id::{SeriesId, SeriesRef},
     mem_list::UNFLUSHED_COUNT,
     sample::SampleType,
-<<<<<<< HEAD
     utils::kafka::{make_topic, Producer, BOOTSTRAPS, TOPIC},
     tsdb::Mach,
-=======
->>>>>>> 59576bc8
     series::Series,
     snapshot::Snapshot,
     snapshotter::{SnapshotId, Snapshotter, SnapshotterId},
