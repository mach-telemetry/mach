--- conflicted
+++ resolved
@@ -18,12 +18,8 @@
 use mach::durable_queue::{FileConfig, KafkaConfig};
 use mach::{
     compression::{CompressFn, Compression},
-<<<<<<< HEAD
     id::SeriesId,
-    persistent_list::VectorBackend,
     reader::ReadResponse,
-=======
->>>>>>> b35186cd
     series::{SeriesConfig, Types},
     tags::Tags,
     tsdb::Mach,
