use lzzzz::lz4;
use mach::sample::SampleType;
use std::collections::HashSet;
<<<<<<< HEAD
=======
use lzzzz::lz4;
use std::sync::Arc;
>>>>>>> 7fb16348

pub struct WriteBatch {
    buf: Box<[u8]>,
    ids: HashSet<u64>,
    range: (u64, u64),
    offset: usize,
    count: usize,
}

impl WriteBatch {
    pub fn new(size: usize) -> Self {
        WriteBatch {
            buf: vec![0u8; size].into_boxed_slice(),
            ids: HashSet::new(),
            range: (u64::MAX, 0),
            offset: 0, // first 8 bytes show where the tail metadata of the batch is
            count: 0,
        }
    }

    pub fn insert(&mut self, id: u64, ts: u64, samples: &[SampleType]) -> Result<usize, usize> {
        let serialized_size = bincode::serialized_size(samples).unwrap() as usize;
        let has_id = self.ids.contains(&id);

        let total_size = {
            // added size is serialized size + id + ts + 8 bytes if the id isnt in the id set
            let added_size = serialized_size + 16 + (has_id as usize) * 8usize;
            self.total_size() + added_size
        };
        if total_size > self.buf.len() {
            Err(total_size)
        } else {
            let mut offset = self.offset;

            // write id
            self.buf[offset..offset + 8].copy_from_slice(&id.to_be_bytes());
            offset += 8;

            // write timestamps
            self.buf[offset..offset + 8].copy_from_slice(&ts.to_be_bytes());
            offset += 8;

            // write samples size
            self.buf[offset..offset + 8].copy_from_slice(&serialized_size.to_be_bytes());
            offset += 8;

            // write samples
            bincode::serialize_into(&mut self.buf[offset..offset + serialized_size], samples)
                .unwrap();
            offset += serialized_size;

            // update ids, range, and offset
            self.offset = offset;
            if self.range.0 == u64::MAX {
                self.range.0 = ts;
            }
            self.range.1 = ts;
            self.ids.insert(id);
            self.count += 1;

            Ok(self.total_size())
        }
    }

    pub fn count(&self) -> usize {
        self.count
    }

    pub fn total_size(&self) -> usize {
        // total size calculated this way because all the metadata required could still exceed the
        // logically assigned batch size - even after compression. Loglically, batch size should
        // include the metadata
        self.offset + 8 + self.ids.len() * 8 + 16 // bytes in buf + number of ids + ids + range of batch
    }

    pub fn close(self) -> Box<[u8]> {
        let mut data = vec![0u8; 16];

        let size =
            lz4::compress_to_vec(&self.buf[..self.offset], &mut data, lz4::ACC_LEVEL_DEFAULT)
                .unwrap();

        // write offset of tail in first 8 bytes
        data[..8].copy_from_slice(&(16 + size).to_be_bytes());

        // write raw data size in second 8 bytes
        data[8..16].copy_from_slice(&self.offset.to_be_bytes());

        // write the number of ids
        data.extend_from_slice(&self.ids.len().to_be_bytes());

        // write each ID
        self.ids.iter().for_each(|x| {
            data.extend_from_slice(&x.to_be_bytes());
        });

        // write the range
        data.extend_from_slice(&self.range.0.to_be_bytes());
        data.extend_from_slice(&self.range.1.to_be_bytes());

        data.into_boxed_slice()
    }
}

#[derive(Clone)]
pub struct BytesBatch {
    bytes: Arc<[u8]>,
    raw_size: usize,
    tail: usize,
}

impl BytesBatch {
    pub fn new(bytes: Arc<[u8]>) -> Self {
        let tail = usize::from_be_bytes(bytes[..8].try_into().unwrap());
        let raw_size = usize::from_be_bytes(bytes[8..16].try_into().unwrap());
        BytesBatch {
            bytes,
            raw_size,
            tail,
        }
    }

    pub fn metadata(&self) -> (HashSet<u64>, (u64, u64)) {
        let tail = &self.bytes[self.tail..];
        let mut set = HashSet::new();

        let mut offset = 0;
        let n_ids = usize::from_be_bytes(tail[offset..offset + 8].try_into().unwrap());
        offset += 8;

        (0..n_ids).for_each(|_| {
            set.insert(u64::from_be_bytes(
                tail[offset..offset + 8].try_into().unwrap(),
            ));
            offset += 8;
        });

        assert_eq!(set.len(), n_ids);

        let low = u64::from_be_bytes(tail[offset..offset + 8].try_into().unwrap());
        offset += 8;

        let high = u64::from_be_bytes(tail[offset..offset + 8].try_into().unwrap());

        (set, (low, high))
    }

    pub fn entries(&self) -> Vec<(u64, u64, Vec<SampleType>)> {
        let mut data = vec![0u8; self.raw_size];
        let _ = lz4::decompress(&self.bytes[16..self.tail], &mut data).unwrap();

        let mut result = Vec::new();

        let mut offset = 0;

        while offset < data.len() {
            let id = u64::from_be_bytes(data[offset..offset + 8].try_into().unwrap());
            offset += 8;

            let ts = u64::from_be_bytes(data[offset..offset + 8].try_into().unwrap());
            offset += 8;

            let samples_size = usize::from_be_bytes(data[offset..offset + 8].try_into().unwrap());
            offset += 8;

            let end_samples = offset + samples_size;
            let samples: Vec<SampleType> =
                bincode::deserialize(&data[offset..end_samples]).unwrap();
            offset = end_samples;

            result.push((id, ts, samples));
        }

        result
    }
}

fn main() {}

#[cfg(test)]
mod test {
    use super::*;
    use crate::data_generator;
    use rand::prelude::*;

    #[test]
    fn test_batching() {
        let samples = data_generator::SAMPLES.clone();
        let expected: Vec<(u64, u64, &'static [SampleType])> = samples
            .iter()
            .map(|x| (x.0 .0, thread_rng().gen(), x.1))
            .collect();

        // Insert into batch
        let mut batch = WriteBatch::new(1_000_000);
        let mut counter = 0;
        for item in expected.iter() {
            if batch.insert(item.0, item.1, item.2).is_err() {
                break;
            } else {
                counter += 1;
            }
        }
        assert!(batch.total_size() < 1_000_000);
        let bytes = batch.close();

        let expected_samples = &expected[..counter];
        let mut expected_ids = HashSet::new();
        let mut expected_range = (u64::MAX, 0);
        expected_samples.iter().for_each(|x| {
            expected_ids.insert(x.0);
            if expected_range.0 == u64::MAX {
                expected_range.0 = x.1;
            }
            expected_range.1 = x.1;
        });

        // Read Batch
        let batch = BytesBatch::new(bytes);
        let (ids, range) = batch.metadata();
        let entries = batch.entries();

        assert_eq!(ids, expected_ids);
        assert_eq!(range, expected_range);
        for (entry, expected) in entries.iter().zip(expected_samples.iter()) {
            assert_eq!(entry.0, expected.0);
            assert_eq!(entry.1, expected.1);
            assert_eq!(entry.2.as_slice(), expected.2);
        }
    }
}<|MERGE_RESOLUTION|>--- conflicted
+++ resolved
@@ -1,11 +1,7 @@
 use lzzzz::lz4;
 use mach::sample::SampleType;
 use std::collections::HashSet;
-<<<<<<< HEAD
-=======
-use lzzzz::lz4;
 use std::sync::Arc;
->>>>>>> 7fb16348
 
 pub struct WriteBatch {
     buf: Box<[u8]>,
@@ -112,13 +108,13 @@
 
 #[derive(Clone)]
 pub struct BytesBatch {
-    bytes: Arc<[u8]>,
+    bytes: Arc<Box<[u8]>>,
     raw_size: usize,
     tail: usize,
 }
 
 impl BytesBatch {
-    pub fn new(bytes: Arc<[u8]>) -> Self {
+    pub fn new(bytes: Arc<Box<[u8]>>) -> Self {
         let tail = usize::from_be_bytes(bytes[..8].try_into().unwrap());
         let raw_size = usize::from_be_bytes(bytes[8..16].try_into().unwrap());
         BytesBatch {
@@ -182,8 +178,6 @@
         result
     }
 }
-
-fn main() {}
 
 #[cfg(test)]
 mod test {
