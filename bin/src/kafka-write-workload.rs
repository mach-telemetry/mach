mod data_generator;
mod kafka_utils;

#[allow(dead_code)]
mod batching;
#[allow(dead_code)]
mod constants;
#[allow(dead_code)]
mod utils;

use constants::*;
use crossbeam::channel::{bounded, unbounded, Receiver, Sender};
use lazy_static::*;
use mach::{id::SeriesId, sample::SampleType};
use num::NumCast;
use std::collections::HashMap;
use std::mem;
use std::sync::Barrier;
use std::thread;
use std::time::{Duration, Instant};

lazy_static! {
    static ref STATS_BARRIER: Barrier = Barrier::new(2);
}

fn kafka_flusher(partition: i32, rx: Receiver<Box<[u8]>>) {
    let mut producer = kafka_utils::Producer::new(PARAMETERS.kafka_bootstraps.as_str());
    while let Ok(bytes) = rx.recv() {
        producer.send(PARAMETERS.kafka_topic.as_str(), partition, &bytes);
    }
}

fn kafka_writer(receiver: Receiver<(i32, Batch)>) {
    let mut partition_batch_map = HashMap::new();

    let kafka_batch_size = PARAMETERS.kafka_batch_bytes;

    //let mut batcher = batching::WriteBatch::new(kafka_batch_size);

    while let Ok((partition, batch)) = receiver.recv() {
        let mut batcher = partition_batch_map.entry(partition).or_insert_with(|| {
            let (tx, rx) = bounded(1);
            std::thread::spawn(move || kafka_flusher(partition, rx));
            (tx, batching::WriteBatch::new(kafka_batch_size))
        });
        for item in batch {
            if batcher.1.insert(*item.0, item.1, item.2).is_err() {
                // replace batcher in the partition batch map, close the old batch
                //let entry = partition_batch_map.get_mut(&partition).unwrap();
                let old_batch_count = batcher.1.count();
                let old_batch_size = batcher.1.data_size();
<<<<<<< HEAD
                let old_batch = mem::replace(&mut batcher.1, batching::WriteBatch::new(kafka_batch_size));
                let bytes = old_batch.close();
                // let bytes = old_batch.close_no_compress();
=======
                let bytes =
                    mem::replace(&mut batcher.1, batching::WriteBatch::new(kafka_batch_size))
                        .close();
>>>>>>> 593d2496
                batcher.0.send(bytes).unwrap();
            }
        }
    }
}

struct ClosedBatch {
    batch: Batch,
    batch_size: usize,
}

type Batch = Vec<(SeriesId, u64, &'static [SampleType], usize)>;
struct Batcher {
    batch: Batch,
    batch_size: usize,
}

impl Batcher {
    fn new() -> Self {
        Batcher {
            batch: Vec::new(),
            batch_size: 0,
        }
    }

    fn push(
        &mut self,
        r: SeriesId,
        ts: u64,
        samples: &'static [SampleType],
        size: usize,
    ) -> Option<ClosedBatch> {
        self.batch.push((r, ts, samples, size));
        self.batch_size += size;
        if self.batch.len() == PARAMETERS.writer_batches {
            let batch = mem::replace(&mut self.batch, Vec::new());
            let batch_size = self.batch_size;
            self.batch_size = 0;
            Some(ClosedBatch { batch, batch_size })
        } else {
            None
        }
    }
}

fn init_kafka() {
    let kafka_topic_options = kafka_utils::KafkaTopicOptions {
        num_partitions: PARAMETERS.kafka_partitions,
        num_replicas: PARAMETERS.kafka_replicas,
    };
    kafka_utils::make_topic(
        PARAMETERS.kafka_bootstraps.as_str(),
        PARAMETERS.kafka_topic.as_str(),
        kafka_topic_options,
    );
}

fn stats_printer() {
    STATS_BARRIER.wait();

    let interval = PARAMETERS.print_interval_seconds as usize;
    let len = interval * 2;

    let mut samples_generated = vec![0; len];
    let mut samples_dropped = vec![0; len];
    let mut bytes_generated = vec![0; len];
    let mut bytes_dropped = vec![0; len];

    let mut counter = 0;

    thread::sleep(Duration::from_secs(10));
    loop {
        thread::sleep(Duration::from_secs(1));

        let idx = counter % len;
        counter += 1;

        samples_generated[idx] = COUNTERS.samples_generated();
        samples_dropped[idx] = COUNTERS.samples_dropped();
        bytes_generated[idx] = COUNTERS.bytes_generated();
        bytes_dropped[idx] = COUNTERS.bytes_dropped();

        if counter % interval == 0 {
            let max_min_delta = |a: &[usize]| -> usize {
                let mut min = usize::MAX;
                let mut max = 0;
                for idx in 0..a.len() {
                    min = min.min(a[idx]);
                    max = max.max(a[idx]);
                }
                max - min
            };

            let percent = |num: usize, den: usize| -> f64 {
                let num: f64 = <f64 as NumCast>::from(num).unwrap();
                let den: f64 = <f64 as NumCast>::from(den).unwrap();
                num / den
            };

            let samples_generated_delta = max_min_delta(&samples_generated);
            let samples_dropped_delta = max_min_delta(&samples_dropped);
            let samples_completeness = 1. - percent(samples_dropped_delta, samples_generated_delta);

            let bytes_generated_delta = max_min_delta(&bytes_generated);
            let bytes_dropped_delta = max_min_delta(&bytes_dropped);
            let bytes_completeness = 1. - percent(bytes_dropped_delta, bytes_generated_delta);

            //let samples_completeness = samples_completeness.iter().sum::<f64>() / denom;
            //let bytes_completeness = bytes_completeness.iter().sum::<f64>() / denom;
            //let bytes_rate = bytes_rate.iter().sum::<f64>() / denom;
            print!("Sample completeness: {:.2}, ", samples_completeness);
            print!("Bytes completeness: {:.2}, ", bytes_completeness);
            println!("");
        }
    }
}

//fn stats_printer() {
//    STATS_BARRIER.wait();
//    println!("Samples generated, Samples written, Bytes generated, Bytes written");
//    loop {
//
//        let samples_generated = COUNTERS.samples_generated();
//        let samples_written = COUNTERS.samples_written();
//        let samples_completeness = {
//            let a: i32 = samples_written.try_into().unwrap();
//            let a: f64 = a.try_into().unwrap();
//            let b: i32 = samples_generated.try_into().unwrap();
//            let b: f64 = b.try_into().unwrap();
//            a / b
//        };
//        let bytes_generated = COUNTERS.bytes_generated();
//        let bytes_written = COUNTERS.bytes_written();
//        //let mb_generated = COUNTERS.bytes_generated() / 1_000_000;
//        //let mb_written = COUNTERS.bytes_written() / 1_000_000;
//        //let mb_completeness = {
//        //    let a: i32 = mb_written.try_into().unwrap();
//        //    let a: f64 = a.try_into().unwrap();
//        //    let b: i32 = mb_generated.try_into().unwrap();
//        //    let b: f64 = b.try_into().unwrap();
//        //    a / b
//        //};
//        print!("Samples generated: {}, ", samples_generated);
//        print!("Samples written: {}, ", samples_written);
//        print!("Sample completeness: {}, ", samples_completeness);
//        print!("Bytes generated: {}, ", bytes_generated);
//        print!("Bytes written: {}, ", bytes_written);
//        println!("");
//        thread::sleep(Duration::from_secs(PARAMETERS.print_interval_seconds));
//    }
//}

fn main() {
    thread::spawn(stats_printer);
    init_kafka();

    let n_writers = PARAMETERS.kafka_writers as usize;
    let n_partitions = PARAMETERS.kafka_partitions as usize;
    let unbounded_queue = PARAMETERS.unbounded_queue;
    let samples = data_generator::SAMPLES.clone();

    println!("KAFKA WRITERS: {}", n_writers);
    let mut batches: Vec<Batcher> = (0..n_partitions).map(|_| Batcher::new()).collect();

    let writers: Vec<Sender<(i32, Batch)>> = (0..n_writers)
        .map(|_| {
            let (tx, rx) = {
                if unbounded_queue {
                    unbounded()
                } else {
                    bounded(1)
                }
            };
            thread::spawn(move || {
                kafka_writer(rx);
            });
            tx
        })
        .collect();

    let mut data_idx = 0;
    let mut sample_size_acc = 0;
    let mut sample_count_acc = 0;

    STATS_BARRIER.wait();

    for workload in WORKLOAD.iter() {
        let duration = workload.duration.clone();
        let workload_start = Instant::now();
        let mut batch_start = Instant::now();
        let mut current_check_size = 0.;
        let mut workload_total_size = 0.;
        let mut workload_total_samples = 0.;
        let samples_per_second: f64 = <f64 as NumCast>::from(workload.samples_per_second).unwrap();
        'outer: loop {
            let id = samples[data_idx].0;
            let partition_id = id.0 as usize % n_partitions;
            let items = samples[data_idx].1;
            let sample_size = samples[data_idx].2 as usize;
            let sample_size_mb = samples[data_idx].2 / 1_000_000.;
            let timestamp: u64 = utils::timestamp_now_micros().try_into().unwrap();

            if let Some(closed_batch) =
                batches[partition_id].push(id, timestamp, items, sample_size)
            {
                let writer_id = partition_id % n_writers;
                let batch_size = closed_batch.batch_size;
                let batch_count = closed_batch.batch.len();
                COUNTERS.add_samples_generated(batch_count);
                COUNTERS.add_bytes_generated(batch_size);
                match writers[writer_id].try_send((partition_id as i32, closed_batch.batch)) {
                    Ok(_) => {}
                    Err(_) => {
                        COUNTERS.add_samples_dropped(batch_count);
                        COUNTERS.add_bytes_dropped(batch_size);
                    } // drop batch
                }
            }

            //current_check_size += sample_size_mb;
            workload_total_size += sample_size_mb;
            workload_total_samples += 1.;

            data_idx += 1;
            if data_idx == samples.len() {
                data_idx = 0;
            }
            if workload_total_samples > 0. && workload_total_samples % samples_per_second == 0. {
                while batch_start.elapsed() < Duration::from_secs(1) {}
                batch_start = Instant::now();
                if workload_start.elapsed() > duration {
                    break 'outer;
                }
            }
        }
        println!(
            "Expected rate: {} samples per second, Actual rate: {:.2} mbps, Sampling rate: {:.2}",
            workload.samples_per_second,
            workload_total_size / duration.as_secs_f64(),
            workload_total_samples / duration.as_secs_f64()
        );
        //println!("Samples produced: {}, Samples dropped: {}", total_samples, samples_dropped);
    }
}<|MERGE_RESOLUTION|>--- conflicted
+++ resolved
@@ -49,15 +49,9 @@
                 //let entry = partition_batch_map.get_mut(&partition).unwrap();
                 let old_batch_count = batcher.1.count();
                 let old_batch_size = batcher.1.data_size();
-<<<<<<< HEAD
                 let old_batch = mem::replace(&mut batcher.1, batching::WriteBatch::new(kafka_batch_size));
                 let bytes = old_batch.close();
                 // let bytes = old_batch.close_no_compress();
-=======
-                let bytes =
-                    mem::replace(&mut batcher.1, batching::WriteBatch::new(kafka_batch_size))
-                        .close();
->>>>>>> 593d2496
                 batcher.0.send(bytes).unwrap();
             }
         }
