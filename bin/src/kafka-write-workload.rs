mod data_generator;
mod kafka_utils;

#[allow(dead_code)]
mod batching;
#[allow(dead_code)]
mod constants;
#[allow(dead_code)]
mod utils;

use constants::*;
use crossbeam::channel::{bounded, unbounded, Receiver, Sender};
use data_generator::SAMPLES;
use lazy_static::*;
use mach::{id::SeriesId, sample::SampleType};
use num::NumCast;
use std::mem;
use std::sync::{Arc, Barrier};
use std::thread;
use std::time::{Duration, Instant};

lazy_static! {
    static ref PARTITION_WRITERS: Vec<Sender<(Box<[u8]>, u64)>> = {
        (0..PARAMETERS.kafka_partitions).map(|partition| {
            let (tx, rx) = bounded(1);
            thread::spawn(move || partition_writer(partition, rx));
            tx
        }).collect()
    };

    static ref BATCHER_WRITERS: Vec<Sender<(i32, Batch, u64)>> = {
        (0..PARAMETERS.kafka_writers).map(|writer| {
            let (tx, rx) = if PARAMETERS.unbounded_queue {
                unbounded()
            } else {
                bounded(100)
            };
            thread::spawn(move || kafka_batcher(writer, rx));
            tx
        }).collect()
    };

    //static ref WORKLOAD_RUNNERS: Vec<Sender<Workload>> = {
    //}
}

struct ClosedBatch {
    batch: Batch,
    batch_size: usize,
}

type Batch = Vec<(SeriesId, u64, &'static [SampleType], usize)>;

fn partition_writer(partition: i32, rx: Receiver<(Box<[u8]>, u64)>) {
    let mut producer = kafka_utils::Producer::new(PARAMETERS.kafka_bootstraps.as_str());
    let mut last_batch_writer = u64::MAX;
    while let Ok((bytes, batch_writer)) = rx.recv() {
        if last_batch_writer == u64::MAX {
            last_batch_writer = batch_writer;
        } else {
            assert_eq!(last_batch_writer, batch_writer);
        }
        producer.send(PARAMETERS.kafka_topic.as_str(), partition, &bytes);
        COUNTERS.add_bytes_written_to_kafka(bytes.len());
        COUNTERS.add_messages_written_to_kafka(1);
    }
}

fn kafka_batcher(i: u64, receiver: Receiver<(i32, Batch, u64)>) {
    let mut batchers: Vec<batching::WriteBatch> = (0..PARAMETERS.kafka_partitions)
        .map(|_| batching::WriteBatch::new(PARAMETERS.kafka_batch_bytes))
        .collect();
    loop {
        if let Ok((partition, batch, data_generator)) = receiver.try_recv() {
            let now = Instant::now();
            let partition = partition as usize;
            let batcher = &mut batchers[partition];
            let batch_len = batch.len();
            for item in batch {
                if batcher.insert(*item.0, item.1, item.2).is_err() {
                    let old_batch = mem::replace(
                        batcher,
                        batching::WriteBatch::new(PARAMETERS.kafka_batch_bytes),
                    );
                    let bytes = old_batch.close();
                    PARTITION_WRITERS[partition].send((bytes, i)).unwrap();
                }
            }
            //COUNTERS.add_samples_written(batch_len);
<<<<<<< HEAD
            println!("Write rate (samples/second): {:?}", <f64 as NumCast>::from(batch_len).unwrap() / now.elapsed().as_secs_f64());
=======
            println!(
                "Write rate (samples/second): {:?}",
                <f64 as NumCast>::from(batch_len).unwrap() / now.elapsed().as_secs_f64()
            );
>>>>>>> 86ed3ca3
        }
    }
}

struct Batcher {
    batch: Batch,
    batch_size: usize,
}

impl Batcher {
    fn new() -> Self {
        Batcher {
            batch: Vec::new(),
            batch_size: 0,
        }
    }

    fn push(
        &mut self,
        r: SeriesId,
        ts: u64,
        samples: &'static [SampleType],
        size: usize,
    ) -> Option<ClosedBatch> {
        self.batch.push((r, ts, samples, size));
        self.batch_size += size;
        if self.batch.len() == PARAMETERS.writer_batches {
            let batch = mem::replace(&mut self.batch, Vec::new());
            let batch_size = self.batch_size;
            self.batch_size = 0;
            Some(ClosedBatch { batch, batch_size })
        } else {
            None
        }
    }
}

fn run_workload(
    workload: Workload,
    samples: &[(SeriesId, &'static [SampleType], f64)],
    data_generator: u64,
) {
    let mut batches: Vec<Batcher> = (0..PARAMETERS.kafka_partitions)
        .map(|_| Batcher::new())
        .collect();
    let mut data_idx = 0;
    let duration = workload.duration.clone();
    let workload_start = Instant::now();
    let mut batch_start = Instant::now();
    let mut workload_total_mb = 0.;
    let mut workload_total_samples = 0;

    COUNTERS.set_current_workload_rate(workload.samples_per_second as usize);

    'outer: loop {
        let id = samples[data_idx].0;
        let partition_id = id.0 as usize % PARAMETERS.kafka_partitions as usize;
        let items = samples[data_idx].1;
        let sample_size = samples[data_idx].2 as usize;
        let sample_size_mb = samples[data_idx].2 / 1_000_000.;
        let timestamp: u64 = utils::timestamp_now_micros().try_into().unwrap();
        let batch = &mut batches[partition_id];

        if let Some(closed_batch) = batch.push(id, timestamp, items, sample_size) {
            let writer_id = partition_id % PARAMETERS.kafka_writers as usize;
            let batch_count = closed_batch.batch.len();
            println!("Queue length: {}", BATCHER_WRITERS[writer_id].len());
            COUNTERS.add_samples_generated(batch_count);
            match BATCHER_WRITERS[writer_id].try_send((
                partition_id as i32,
                closed_batch.batch,
                data_generator,
            )) {
                Ok(_) => {}
                Err(_) => {
                    // drop batch
                    COUNTERS.add_samples_dropped(batch_count);
                }
            }
        }
        workload_total_mb += sample_size_mb;
        workload_total_samples += 1;

        data_idx += 1;
        if data_idx == samples.len() {
            data_idx = 0;
        }
        if workload_total_samples > 0 && workload_total_samples % workload.samples_per_second == 0 {
            while batch_start.elapsed() < Duration::from_secs(1) {}
            batch_start = Instant::now();
            if workload_start.elapsed() > duration {
                break 'outer;
            }
        }
    }

    let expected_rate = workload.samples_per_second;
    let actual_rate = workload_total_samples as f64 / workload_start.elapsed().as_secs_f64();
    let actual_mbps = workload_total_mb as f64 / workload_start.elapsed().as_secs_f64();
    thread::sleep(Duration::from_secs(2));
    println!(
        "Workload expected rate: {}, Actual rate: {}, Mbps: {}",
        expected_rate, actual_rate, actual_mbps
    );
}

fn workload_runner(
    workloads: Vec<Workload>,
    data: Vec<(SeriesId, &'static [SampleType], f64)>,
    data_generator: u64,
) {
    println!("Workloads: {:?}", workloads);
    for workload in workloads {
        run_workload(workload, data.as_slice(), data_generator);
    }
}

fn init_kafka() {
    let kafka_topic_options = kafka_utils::KafkaTopicOptions {
        num_partitions: PARAMETERS.kafka_partitions,
        num_replicas: PARAMETERS.kafka_replicas,
    };
    kafka_utils::make_topic(
        PARAMETERS.kafka_bootstraps.as_str(),
        PARAMETERS.kafka_topic.as_str(),
        kafka_topic_options,
    );
}

fn validate_parameters() {
    assert!(PARAMETERS.data_generator_count <= PARAMETERS.kafka_writers as u64);
}

fn main() {
    validate_parameters();
    let stats_barrier = utils::stats_printer();

    init_kafka();
    let _samples = SAMPLES.clone();

    let data_generator_count = PARAMETERS.data_generator_count;

    // Prep data for data generator
    let mut data: Vec<Vec<(SeriesId, &'static [SampleType], f64)>> =
        (0..data_generator_count).map(|_| Vec::new()).collect();
    for sample in SAMPLES.iter() {
        let generator = *sample.0 % PARAMETERS.kafka_partitions as u64 % data_generator_count;
        data[generator as usize].push(*sample)
    }

    // Prep Workloads
    let mut workloads: Vec<Vec<Workload>> = (0..data_generator_count).map(|_| Vec::new()).collect();
    for workload in constants::WORKLOAD.iter() {
        let workload = workload.split_rate(data_generator_count);
        workload
            .into_iter()
            .zip(workloads.iter_mut())
            .for_each(|(w, v)| v.push(w));
    }

    let start_barrier = Arc::new(Barrier::new((data_generator_count + 1) as usize));
    let done_barrier = Arc::new(Barrier::new((data_generator_count + 1) as usize));

    for i in 0..data_generator_count as usize {
        let start_barrier = start_barrier.clone();
        let done_barrier = done_barrier.clone();
        let data = data[i].clone();
        let workloads = workloads[i].clone();
        thread::spawn(move || {
            start_barrier.wait();
            workload_runner(workloads, data, i as u64);
            done_barrier.wait();
        });
    }

    start_barrier.wait();
    stats_barrier.wait();
    done_barrier.wait();
}

//fn main() {
//    validate_parameters();
//    let stats_barrier = utils::stats_printer();
//
//    init_kafka();
//    let _samples = SAMPLES.clone();
//
//    let data_generator_count = PARAMETERS.data_generator_count;
//
//    // Prep data for data generator
//    let mut data: Vec<Vec<(SeriesId, &'static [SampleType], f64)>> =
//        (0..data_generator_count).map(|_| Vec::new()).collect();
//    for sample in SAMPLES.iter() {
//        let generator = *sample.0 % PARAMETERS.kafka_partitions as u64 % data_generator_count;
//        data[generator as usize].push(*sample)
//    }
//
//    // Prep Workloads
//    let mut workloads: Vec<Vec<Workload>> = (0..data_generator_count).map(|_| Vec::new()).collect();
//    for workload in constants::WORKLOAD.iter() {
//        let workload = workload.split_rate(data_generator_count);
//        workload
//            .into_iter()
//            .zip(workloads.iter_mut())
//            .for_each(|(w, v)| v.push(w));
//    }
//
//    let start_barrier = Arc::new(Barrier::new((data_generator_count + 1) as usize));
//    let done_barrier = Arc::new(Barrier::new((data_generator_count + 1) as usize));
//
//    for i in 0..data_generator_count as usize {
//        let start_barrier = start_barrier.clone();
//        let done_barrier = done_barrier.clone();
//        let data = data[i].clone();
//        let workloads = workloads[i].clone();
//        thread::spawn(move || {
//            start_barrier.wait();
//            workload_runner(workloads, data, i as u64);
//            done_barrier.wait();
//        });
//    }
//
//    start_barrier.wait();
//    stats_barrier.wait();
//    done_barrier.wait();
//}
//<|MERGE_RESOLUTION|>--- conflicted
+++ resolved
@@ -87,14 +87,10 @@
                 }
             }
             //COUNTERS.add_samples_written(batch_len);
-<<<<<<< HEAD
-            println!("Write rate (samples/second): {:?}", <f64 as NumCast>::from(batch_len).unwrap() / now.elapsed().as_secs_f64());
-=======
             println!(
                 "Write rate (samples/second): {:?}",
                 <f64 as NumCast>::from(batch_len).unwrap() / now.elapsed().as_secs_f64()
             );
->>>>>>> 86ed3ca3
         }
     }
 }
