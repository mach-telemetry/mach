--- conflicted
+++ resolved
@@ -18,13 +18,8 @@
     writer::WriterConfig,
 };
 use std::collections::HashMap;
-<<<<<<< HEAD
 use std::mem;
 use std::sync::{Arc, Mutex};
-=======
-use std::time::{Duration, Instant};
-use std::sync::{Arc, Mutex, Barrier};
->>>>>>> 7fb16348
 use std::thread;
 use std::time::{Duration, Instant};
 
