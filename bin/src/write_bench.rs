--- conflicted
+++ resolved
@@ -137,8 +137,8 @@
 
 #[inline(never)]
 fn kafka_ingest_seq(samples: Vec<Sample>, args: Args) {
-    let topic = random_id();
-    kafka_utils::make_topic(&args.kafka_bootstraps, &topic);
+    let topic = "mach";
+    kafka_utils::make_topic(&args.kafka_bootstraps, topic);
 
     let (flusher_tx, flusher_rx) = bounded::<Vec<u8>>(args.kafka_flush_queue_len);
     let flushers: Vec<JoinHandle<()>> = (0..args.kafka_flushers)
@@ -148,7 +148,7 @@
             let mut producer = kafka_utils::Producer::new(args.kafka_bootstraps.as_str());
             std::thread::spawn(move || {
                 while let Ok(compressed) = recv.recv() {
-                    producer.send(topic.as_str(), 0, compressed.as_slice());
+                    producer.send(topic, 0, compressed.as_slice());
                 }
             })
         })
@@ -290,20 +290,6 @@
     let mut last = now.clone();
     let mut raw_byte_sz = 0;
 
-<<<<<<< HEAD
-    for (id_ref, ts, values) in samples.iter() {
-        let id_ref = *id_ref;
-        let ts = *ts;
-        raw_byte_sz += match &values[0] {
-            SampleType::Bytes(x) => x.len(),
-            _ => unimplemented!(),
-        };
-        loop {
-            if writer.push(id_ref, ts, values.as_slice()).is_ok() {
-                break;
-            } else {
-                fail_count += 1;
-=======
     let mut ts_curr = 0;
     let mut num_samples = 0;
 
@@ -313,7 +299,7 @@
             let ts = ts_curr;
             ts_curr += 1;
             raw_byte_sz += match &values[0] {
-                Type::Bytes(x) => x.len(),
+                SampleType::Bytes(x) => x.len(),
                 _ => unimplemented!(),
             };
             loop {
@@ -321,7 +307,6 @@
                     num_samples += 1;
                     break;
                 }
->>>>>>> 425e00ef
             }
         }
         if now.elapsed().as_secs() >= 60 {
@@ -421,8 +406,10 @@
             let samples = prepare_kafka_samples(data);
             println!("{} samples ready", samples.len());
 
-            let batch_sizes = vec![100, 1024, 2048, 4096, 8192, 100_000];
-            let flushers = vec![1, 2, 4, 8, 12, 16];
+            //let batch_sizes = vec![100, 1024, 2048, 4096, 8192, 100_000];
+            //let flushers = vec![1, 2, 4, 8, 12, 16];
+            let batch_sizes = vec![100_000];
+            let flushers = vec![4];
 
             for batch_sz in &batch_sizes {
                 for num_flushers in &flushers {
@@ -432,7 +419,7 @@
                     println!("Args: {:#?}", kafka_args);
                     let kafka_samples = samples.clone();
                     kafka_ingest_parallel(kafka_samples, kafka_args);
-                    // kafka_ingest_seq(kafka_samples, kafka_args);
+                    //kafka_ingest_seq(kafka_samples, kafka_args);
                 }
             }
         }
