#![deny(unused_must_use)]
#![feature(get_mut_unchecked)]
#![feature(is_sorted)]
#![feature(maybe_uninit_uninit_array)]
#![feature(maybe_uninit_array_assume_init)]
#![feature(cell_update)]
#![feature(box_syntax)]
#![feature(thread_id_value)]
#![allow(clippy::new_without_default)]
#![allow(clippy::len_without_is_empty)]
#![allow(warnings)]

//mod backend;
//mod chunk;
//mod flush_buffer;
//mod series_metadata;
//mod writer;

<<<<<<< HEAD
pub mod compression;
=======
//pub mod tsdb;
//pub mod compression;
pub mod compression2;
>>>>>>> 2c9a277a
pub mod constants;
pub mod id;
pub mod persistent_list;
pub mod sample;
pub mod segment;
pub mod tags;
<<<<<<< HEAD
pub mod tsdb;
pub mod id;
=======
>>>>>>> 2c9a277a
pub mod utils;
pub mod writer;
//pub mod into;

#[cfg(test)]
mod test_utils;<|MERGE_RESOLUTION|>--- conflicted
+++ resolved
@@ -16,24 +16,15 @@
 //mod series_metadata;
 //mod writer;
 
-<<<<<<< HEAD
-pub mod compression;
-=======
-//pub mod tsdb;
 //pub mod compression;
 pub mod compression2;
->>>>>>> 2c9a277a
 pub mod constants;
 pub mod id;
 pub mod persistent_list;
 pub mod sample;
 pub mod segment;
 pub mod tags;
-<<<<<<< HEAD
 pub mod tsdb;
-pub mod id;
-=======
->>>>>>> 2c9a277a
 pub mod utils;
 pub mod writer;
 //pub mod into;
