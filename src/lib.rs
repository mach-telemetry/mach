--- conflicted
+++ resolved
@@ -17,10 +17,7 @@
 //mod series_metadata;
 //mod writer;
 
-<<<<<<< HEAD
-=======
 pub mod tsdb;
->>>>>>> 5033a3de
 //pub mod compression;
 pub mod compression2;
 pub mod constants;
@@ -31,7 +28,6 @@
 pub mod segment;
 pub mod series;
 pub mod tags;
-pub mod tsdb;
 pub mod utils;
 pub mod writer;
 //pub mod into;
