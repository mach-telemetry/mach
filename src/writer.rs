--- conflicted
+++ resolved
@@ -265,10 +265,7 @@
             compression,
             seg_count: 1,
             nvars,
-<<<<<<< HEAD
-=======
             types: vec![Types::F64; nvars],
->>>>>>> 089e89ea
         };
 
         let series_meta = Series::new(series_conf, buffer.clone());
