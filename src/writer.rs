--- conflicted
+++ resolved
@@ -1,20 +1,15 @@
 use crate::{
-<<<<<<< HEAD
-    compression2::Compression,
+    compression::Compression,
     id::{SeriesId, SeriesRef, WriterId},
-=======
-    compression::Compression,
-    id::{SeriesId, SeriesRef},
->>>>>>> 91371b86
     persistent_list::*,
+    runtime::RUNTIME,
     sample::Sample,
     segment::{self, FlushSegment, FullSegment, Segment, WriteSegment},
     series::*,
-    runtime::RUNTIME,
 };
-use tokio::sync::mpsc::{unbounded_channel, UnboundedSender, UnboundedReceiver};
 use dashmap::DashMap;
 use std::{collections::HashMap, ops::Deref, sync::Arc};
+use tokio::sync::mpsc::{unbounded_channel, UnboundedReceiver, UnboundedSender};
 
 #[derive(Debug)]
 pub enum Error {
@@ -147,10 +142,10 @@
         match self {
             Self::Register(_) => {
                 ds.field("Register", &"");
-            },
+            }
             Self::Flush(id) => {
                 ds.field("Flush", &id);
-            },
+            }
         }
         ds.finish()
     }
@@ -180,7 +175,9 @@
     }
 
     fn flush(&self, id: usize) {
-        self.sender.send(FlushRequest::Flush(id)).expect("failed to send to flush worker");;
+        self.sender
+            .send(FlushRequest::Flush(id))
+            .expect("failed to send to flush worker");
     }
 }
 
@@ -199,8 +196,8 @@
     use super::*;
     use crate::compression::*;
     use crate::constants::*;
+    use crate::tags::*;
     use crate::test_utils::*;
-    use crate::tags::*;
     use rand::prelude::*;
     use std::{
         env,
@@ -267,7 +264,7 @@
             tags: Tags::from(tags),
             compression,
             seg_count: 1,
-            nvars
+            nvars,
         };
 
         let series_meta = Series::new(series_conf, buffer.clone());
