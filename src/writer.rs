use crate::{
<<<<<<< HEAD
    compression::Compression,
    id::{SeriesId, WriterId},
=======
    compression2::Compression,
    id::SeriesId,
>>>>>>> 2c9a277a
    persistent_list::*,
    sample::Sample,
    segment::{self, FlushSegment, FullSegment, Segment, WriteSegment},
};
use async_std::channel::{unbounded, Receiver, Sender};
use dashmap::DashMap;
use std::{collections::HashMap, ops::Deref, sync::Arc};

#[derive(Debug)]
pub enum Error {
    Segment(segment::Error),
}

impl From<segment::Error> for Error {
    fn from(item: segment::Error) -> Self {
        Error::Segment(item)
    }
}

#[derive(Clone)]
pub struct SeriesMetadata {
    segment: Segment,
    id: SeriesId,
    list: List,
    compression: Compression,
}

impl SeriesMetadata {
    pub fn new(
        id: SeriesId,
        seg_count: usize,
        nvars: usize,
        compression: Compression,
        buffer: ListBuffer,
    ) -> Self {
        SeriesMetadata {
            segment: segment::Segment::new(seg_count, nvars),
            id,
            compression,
            list: List::new(buffer),
        }
    }
}

pub struct Writer {
    id: WriterId,
    global_meta: Arc<DashMap<SeriesId, SeriesMetadata>>,
    local_meta: HashMap<SeriesId, SeriesMetadata>,
    references: HashMap<SeriesId, usize>,
    writers: Vec<WriteSegment>,
    lists: Vec<List>,
    flush_id: Vec<usize>,
    flush_worker: FlushWorker,
}

impl Writer {
<<<<<<< HEAD
    pub fn new<W: ChunkWriter + 'static, M: ChunkMeta + 'static>(
        id: WriterId,
=======
    pub fn new<W: ChunkWriter + 'static>(
>>>>>>> 2c9a277a
        global_meta: Arc<DashMap<SeriesId, SeriesMetadata>>,
        w: W,
    ) -> Self {
        let flush_worker = FlushWorker::new(w);
        Self {
            id,
            global_meta,
            local_meta: HashMap::new(),
            references: HashMap::new(),
            flush_id: Vec::new(),
            writers: Vec::new(),
            lists: Vec::new(),
            flush_worker,
        }
    }

    pub fn id(&self) -> WriterId {
        self.id
    }

    pub fn register(&mut self, id: SeriesId) -> usize {
        let meta = self
            .global_meta
            .get(&id)
            .expect("series must be registered globally before it's registered with a writer")
            .clone();
        let writer = meta.segment.writer().unwrap();
        let list = meta.list.clone();

        let flush_id = self.flush_worker.register(FlushMeta {
            segment: writer.flush(),
            list: meta.list.clone(),
            id,
            compression: meta.compression.clone(),
        });

        let len = self.writers.len();
        self.references.insert(id, len);
        self.local_meta.insert(id, meta);
        self.writers.push(writer);
        self.lists.push(list);
        self.flush_id.push(flush_id);
        len
    }

    pub fn push(&mut self, reference: usize, ts: u64, data: &[[u8; 8]]) -> Result<(), Error> {
        match self.writers[reference].push(ts, data)? {
            segment::PushStatus::Done => {}
            segment::PushStatus::Flush(_) => self.flush_worker.flush(self.flush_id[reference]),
        }
        Ok(())
    }

    pub fn push_sample<const V: usize>(
        &mut self,
        reference: usize,
        sample: Sample<V>,
    ) -> Result<(), Error> {
        match self.writers[reference].push_item(sample.timestamp, sample.values)? {
            segment::PushStatus::Done => {}
            segment::PushStatus::Flush(_) => self.flush_worker.flush(self.flush_id[reference]),
        }
        Ok(())
    }

    pub fn push_univariate(
        &mut self,
        reference: usize,
        ts: u64,
        data: [u8; 8],
    ) -> Result<(), Error> {
        match self.writers[reference].push_univariate(ts, data)? {
            segment::PushStatus::Done => {}
            segment::PushStatus::Flush(_) => self.flush_worker.flush(self.flush_id[reference]),
        }
        Ok(())
    }
}

struct FlushMeta {
    segment: FlushSegment,
    list: List,
    id: SeriesId,
    compression: Compression,
}

impl FlushMeta {
    fn flush<W: ChunkWriter>(&self, w: &mut W) {
        let seg: FullSegment = self.segment.to_flush().unwrap();
        self.list
            .writer()
            .push_segment(self.id, &seg, &self.compression, w);
        self.segment.flushed();
    }
}

enum FlushRequest {
    Register(FlushMeta),
    Flush(usize),
}

struct FlushWorker {
    sender: Sender<FlushRequest>,
    register_counter: usize,
}

impl FlushWorker {
    fn new<W: ChunkWriter + 'static>(w: W) -> Self {
        let (sender, receiver) = unbounded();
        async_std::task::spawn(worker(w, receiver));
        FlushWorker {
            sender,
            register_counter: 0,
        }
    }

    fn register(&mut self, meta: FlushMeta) -> usize {
        let id = self.register_counter;
        self.register_counter += 1;
        self.sender.try_send(FlushRequest::Register(meta)).unwrap();
        id
    }

    fn flush(&self, id: usize) {
        self.sender.try_send(FlushRequest::Flush(id)).unwrap();
    }
}

async fn worker<W: ChunkWriter + 'static>(mut w: W, queue: Receiver<FlushRequest>) {
    let mut metadata: Vec<FlushMeta> = Vec::new();
    while let Ok(item) = queue.recv().await {
        match item {
            FlushRequest::Register(meta) => metadata.push(meta),
            FlushRequest::Flush(id) => metadata[id].flush(&mut w),
        }
    }
}

#[cfg(test)]
mod test {
    use super::*;
    use crate::compression2::*;
    use crate::constants::*;
    use crate::test_utils::*;
    use rand::prelude::*;
    use std::{
        env,
        sync::{Arc, Mutex},
    };
    use tempfile::tempdir;

    #[test]
    fn test_vec_writer() {
        let vec = Arc::new(Mutex::new(Vec::new()));
        let mut persistent_writer = VectorWriter::new(vec.clone());
        let mut persistent_reader = VectorReader::new(vec.clone());
        sample_data(persistent_reader, persistent_writer);
    }

    //#[test]
    //fn test_file_writer() {
    //    let dir = tempdir().unwrap();
    //    let file_path = dir.path().join("test_path");
    //    let mut persistent_writer = FileWriter::new(&file_path).unwrap();
    //    let mut persistent_reader = FileReader::new(&file_path).unwrap();
    //    sample_data(persistent_reader, persistent_writer);
    //}

    //#[cfg(feature = "kafka-backend")]
    //#[test]
    //fn test_kafka_writer() {
    //    let mut persistent_writer = KafkaWriter::new(KAFKA_BOOTSTRAP).unwrap();
    //    let mut persistent_reader = KafkaReader::new(KAFKA_BOOTSTRAP).unwrap();
    //    sample_data(persistent_reader, persistent_writer);
    //}

    //#[cfg(feature = "redis-backend")]
    //#[test]
    //fn test_redis_writer() {
    //    let client = redis::Client::open(REDIS_ADDR).unwrap();
    //    let map = Arc::new(DashMap::new());
    //    let mut con = client.get_connection().unwrap();
    //    let mut persistent_writer = RedisWriter::new(con, map.clone());

    //    let client = redis::Client::open(REDIS_ADDR).unwrap();
    //    let mut con = client.get_connection().unwrap();
    //    let mut persistent_reader = RedisReader::new(con, map.clone());
    //    sample_data(persistent_reader, persistent_writer);
    //}

    fn sample_data<R: ChunkReader, W: ChunkWriter + 'static>(
        mut persistent_reader: R,
        mut persistent_writer: W,
    ) {
        let data = &MULTIVARIATE_DATA[0].1;
        let nvars = data[0].values.len();
        let mut compression = Vec::new();
        for _ in 0..nvars {
            compression.push(CompressFn::XOR);
        }
        let compression = Compression::from(compression);
        let buffer = Buffer::new(6000);
        let id = SeriesId(thread_rng().gen());

        let series_meta = SeriesMetadata::new(id, 1, nvars, compression, buffer.clone());
        let serid = SeriesId(0);
        let dict = Arc::new(DashMap::new());
        dict.insert(serid, series_meta.clone());
        let mut write_thread = Writer::new(WriterId(1), dict.clone(), persistent_writer);
        let series_ref: usize = write_thread.register(serid);

        let mut to_values = |items: &[f64]| -> Vec<[u8; 8]> {
            let mut values = vec![[0u8; 8]; nvars];
            for (i, v) in items.iter().enumerate() {
                values[i] = v.to_be_bytes();
            }
            values
        };

        // Enough for three flushes to list
        for item in &data[..782] {
            let v = to_values(&item.values[..]);
            loop {
                match write_thread.push(series_ref, item.ts, &v[..]) {
                    Ok(_) => break,
                    Err(_) => {}
                }
            }
        }

        let mut exp_ts: Vec<u64> = Vec::new();
        let mut exp_values: Vec<Vec<[u8; 8]>> = Vec::new();
        for _ in 0..nvars {
            exp_values.push(Vec::new());
        }

        let ss = series_meta.segment.snapshot().unwrap();
        for item in &data[768..782] {
            let v = to_values(&item.values[..]);
            exp_ts.push(item.ts);
            v.iter()
                .zip(exp_values.iter_mut())
                .for_each(|(v, e)| e.push(*v));
        }
        assert_eq!(ss[0].timestamps(), exp_ts.as_slice());
        exp_values
            .iter()
            .enumerate()
            .for_each(|(i, v)| assert_eq!(ss[0].variable(i), v));
        exp_ts.clear();
        exp_values.iter_mut().for_each(|e| e.clear());

        let mut reader = series_meta.list.read().unwrap();
        let res: &DecompressBuffer = reader
            .next_segment(&mut persistent_reader)
            .unwrap()
            .unwrap();
        for item in &data[512..768] {
            let v = to_values(&item.values[..]);
            exp_ts.push(item.ts);
            v.iter()
                .zip(exp_values.iter_mut())
                .for_each(|(v, e)| e.push(*v));
        }
        assert_eq!(res.timestamps(), exp_ts.as_slice());
        exp_values
            .iter()
            .enumerate()
            .for_each(|(i, v)| assert_eq!(res.variable(i), v));
        exp_ts.clear();
        exp_values.iter_mut().for_each(|e| e.clear());

        let res: &DecompressBuffer = reader
            .next_segment(&mut persistent_reader)
            .unwrap()
            .unwrap();
        for item in &data[256..512] {
            let v = to_values(&item.values[..]);
            exp_ts.push(item.ts);
            v.iter()
                .zip(exp_values.iter_mut())
                .for_each(|(v, e)| e.push(*v));
        }
        assert_eq!(res.timestamps(), exp_ts.as_slice());
        exp_values
            .iter()
            .enumerate()
            .for_each(|(i, v)| assert_eq!(res.variable(i), v));
        exp_ts.clear();
        exp_values.iter_mut().for_each(|e| e.clear());

        let res: &DecompressBuffer = reader
            .next_segment(&mut persistent_reader)
            .unwrap()
            .unwrap();
        for item in &data[0..256] {
            let v = to_values(&item.values[..]);
            exp_ts.push(item.ts);
            v.iter()
                .zip(exp_values.iter_mut())
                .for_each(|(v, e)| e.push(*v));
        }
        assert_eq!(res.timestamps(), exp_ts.as_slice());
        exp_values
            .iter()
            .enumerate()
            .for_each(|(i, v)| assert_eq!(res.variable(i), v));
        exp_ts.clear();
        exp_values.iter_mut().for_each(|e| e.clear());
    }
}<|MERGE_RESOLUTION|>--- conflicted
+++ resolved
@@ -1,11 +1,6 @@
 use crate::{
-<<<<<<< HEAD
-    compression::Compression,
+    compression2::Compression,
     id::{SeriesId, WriterId},
-=======
-    compression2::Compression,
-    id::SeriesId,
->>>>>>> 2c9a277a
     persistent_list::*,
     sample::Sample,
     segment::{self, FlushSegment, FullSegment, Segment, WriteSegment},
@@ -62,12 +57,8 @@
 }
 
 impl Writer {
-<<<<<<< HEAD
     pub fn new<W: ChunkWriter + 'static, M: ChunkMeta + 'static>(
         id: WriterId,
-=======
-    pub fn new<W: ChunkWriter + 'static>(
->>>>>>> 2c9a277a
         global_meta: Arc<DashMap<SeriesId, SeriesMetadata>>,
         w: W,
     ) -> Self {
