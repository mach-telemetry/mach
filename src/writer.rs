use crate::{
    compression2::Compression,
<<<<<<< HEAD
    id::{SeriesId, WriterId},
=======
    id::{SeriesId, SeriesRef},
>>>>>>> 5033a3de
    persistent_list::*,
    sample::Sample,
    segment::{self, FlushSegment, FullSegment, Segment, WriteSegment},
    series::*,
};
use async_std::channel::{unbounded, Receiver, Sender};
use dashmap::DashMap;
use std::{collections::HashMap, ops::Deref, sync::Arc};

#[derive(Debug)]
pub enum Error {
    Segment(segment::Error),
}

impl From<segment::Error> for Error {
    fn from(item: segment::Error) -> Self {
        Error::Segment(item)
    }
}

pub struct Writer {
<<<<<<< HEAD
    id: WriterId,
    global_meta: Arc<DashMap<SeriesId, SeriesMetadata>>,
    local_meta: HashMap<SeriesId, SeriesMetadata>,
=======
    global_meta: Arc<DashMap<SeriesId, Series>>,
    local_meta: HashMap<SeriesId, Series>,
>>>>>>> 5033a3de
    references: HashMap<SeriesId, usize>,
    writers: Vec<WriteSegment>,
    lists: Vec<List>,
    flush_id: Vec<usize>,
    flush_worker: FlushWorker,
}

impl Writer {
    pub fn new<W: ChunkWriter + 'static>(
<<<<<<< HEAD
        id: WriterId,
        global_meta: Arc<DashMap<SeriesId, SeriesMetadata>>,
=======
        global_meta: Arc<DashMap<SeriesId, Series>>,
>>>>>>> 5033a3de
        w: W,
    ) -> Self {
        let flush_worker = FlushWorker::new(w);
        Self {
            id,
            global_meta,
            local_meta: HashMap::new(),
            references: HashMap::new(),
            flush_id: Vec::new(),
            writers: Vec::new(),
            lists: Vec::new(),
            flush_worker,
        }
    }

<<<<<<< HEAD
    pub fn id(&self) -> WriterId {
        self.id
    }

    pub fn register(&mut self, id: SeriesId) -> usize {
        let meta = self
            .global_meta
            .get(&id)
            .expect("series must be registered globally before it's registered with a writer")
            .clone();
        let writer = meta.segment.writer().unwrap();
        let list = meta.list.clone();
=======
    pub fn get_reference(&mut self, id: SeriesId) -> SeriesRef {
        let meta = self.global_meta.get(&id).unwrap().clone();
        let writer = meta.segment().writer().unwrap();
        let list = meta.list().clone();
>>>>>>> 5033a3de

        let flush_id = self.flush_worker.register(FlushMeta {
            segment: writer.flush(),
            list: meta.list().clone(),
            id,
            compression: meta.compression().clone(),
        });

        let len = self.writers.len();
        self.references.insert(id, len);
        self.local_meta.insert(id, meta);
        self.writers.push(writer);
        self.lists.push(list);
        self.flush_id.push(flush_id);
        SeriesRef(len)
    }

    pub fn push(&mut self, reference: SeriesRef, ts: u64, data: &[[u8; 8]]) -> Result<(), Error> {
        match self.writers[*reference].push(ts, data)? {
            segment::PushStatus::Done => {}
            segment::PushStatus::Flush(_) => self.flush_worker.flush(self.flush_id[*reference]),
        }
        Ok(())
    }

    pub fn push_sample<const V: usize>(
        &mut self,
        reference: usize,
        sample: Sample<V>,
    ) -> Result<(), Error> {
        match self.writers[reference].push_item(sample.timestamp, sample.values)? {
            segment::PushStatus::Done => {}
            segment::PushStatus::Flush(_) => self.flush_worker.flush(self.flush_id[reference]),
        }
        Ok(())
    }

    pub fn push_univariate(
        &mut self,
        reference: usize,
        ts: u64,
        data: [u8; 8],
    ) -> Result<(), Error> {
        match self.writers[reference].push_univariate(ts, data)? {
            segment::PushStatus::Done => {}
            segment::PushStatus::Flush(_) => self.flush_worker.flush(self.flush_id[reference]),
        }
        Ok(())
    }
}

struct FlushMeta {
    segment: FlushSegment,
    list: List,
    id: SeriesId,
    compression: Compression,
}

impl FlushMeta {
    fn flush<W: ChunkWriter>(&self, w: &mut W) {
        let seg: FullSegment = self.segment.to_flush().unwrap();
        self.list
            .writer()
            .push_segment(self.id, &seg, &self.compression, w);
        self.segment.flushed();
    }
}

enum FlushRequest {
    Register(FlushMeta),
    Flush(usize),
}

struct FlushWorker {
    sender: Sender<FlushRequest>,
    register_counter: usize,
}

impl FlushWorker {
    fn new<W: ChunkWriter + 'static>(w: W) -> Self {
        let (sender, receiver) = unbounded();
        async_std::task::spawn(worker(w, receiver));
        FlushWorker {
            sender,
            register_counter: 0,
        }
    }

    fn register(&mut self, meta: FlushMeta) -> usize {
        let id = self.register_counter;
        self.register_counter += 1;
        self.sender.try_send(FlushRequest::Register(meta)).unwrap();
        id
    }

    fn flush(&self, id: usize) {
        self.sender.try_send(FlushRequest::Flush(id)).unwrap();
    }
}

async fn worker<W: ChunkWriter + 'static>(mut w: W, queue: Receiver<FlushRequest>) {
    let mut metadata: Vec<FlushMeta> = Vec::new();
    while let Ok(item) = queue.recv().await {
        match item {
            FlushRequest::Register(meta) => metadata.push(meta),
            FlushRequest::Flush(id) => metadata[id].flush(&mut w),
        }
    }
}

#[cfg(test)]
mod test {
    use super::*;
    use crate::compression2::*;
    use crate::constants::*;
    use crate::test_utils::*;
    use rand::prelude::*;
    use std::{
        env,
        sync::{Arc, Mutex},
    };
    use tempfile::tempdir;

    #[test]
    fn test_vec_writer() {
        let vec = Arc::new(Mutex::new(Vec::new()));
        let mut persistent_writer = VectorWriter::new(vec.clone());
        let mut persistent_reader = VectorReader::new(vec.clone());
        sample_data(persistent_reader, persistent_writer);
    }

    //#[test]
    //fn test_file_writer() {
    //    let dir = tempdir().unwrap();
    //    let file_path = dir.path().join("test_path");
    //    let mut persistent_writer = FileWriter::new(&file_path).unwrap();
    //    let mut persistent_reader = FileReader::new(&file_path).unwrap();
    //    sample_data(persistent_reader, persistent_writer);
    //}

    //#[cfg(feature = "kafka-backend")]
    //#[test]
    //fn test_kafka_writer() {
    //    let mut persistent_writer = KafkaWriter::new(KAFKA_BOOTSTRAP).unwrap();
    //    let mut persistent_reader = KafkaReader::new(KAFKA_BOOTSTRAP).unwrap();
    //    sample_data(persistent_reader, persistent_writer);
    //}

    //#[cfg(feature = "redis-backend")]
    //#[test]
    //fn test_redis_writer() {
    //    let client = redis::Client::open(REDIS_ADDR).unwrap();
    //    let map = Arc::new(DashMap::new());
    //    let mut con = client.get_connection().unwrap();
    //    let mut persistent_writer = RedisWriter::new(con, map.clone());

    //    let client = redis::Client::open(REDIS_ADDR).unwrap();
    //    let mut con = client.get_connection().unwrap();
    //    let mut persistent_reader = RedisReader::new(con, map.clone());
    //    sample_data(persistent_reader, persistent_writer);
    //}

    fn sample_data<R: ChunkReader, W: ChunkWriter + 'static>(
        mut persistent_reader: R,
        mut persistent_writer: W,
    ) {
        let data = &MULTIVARIATE_DATA[0].1;
        let nvars = data[0].values.len();
        let mut compression = Vec::new();
        for _ in 0..nvars {
            compression.push(CompressFn::XOR);
        }
        let compression = Compression::from(compression);
        let buffer = Buffer::new(6000);
        let id = SeriesId(thread_rng().gen());

        let series_meta = Series::new(id, 1, nvars, compression, buffer.clone());
        let serid = SeriesId(0);
        let dict = Arc::new(DashMap::new());
        dict.insert(serid, series_meta.clone());
<<<<<<< HEAD
        let mut write_thread = Writer::new(WriterId(1), dict.clone(), persistent_writer);
        let series_ref: usize = write_thread.register(serid);
=======
        let mut write_thread = Writer::new(dict.clone(), persistent_writer);
        let series_ref = write_thread.get_reference(serid);
>>>>>>> 5033a3de

        let mut to_values = |items: &[f64]| -> Vec<[u8; 8]> {
            let mut values = vec![[0u8; 8]; nvars];
            for (i, v) in items.iter().enumerate() {
                values[i] = v.to_be_bytes();
            }
            values
        };

        // Enough for three flushes to list
        for item in &data[..782] {
            let v = to_values(&item.values[..]);
            loop {
                match write_thread.push(series_ref, item.ts, &v[..]) {
                    Ok(_) => break,
                    Err(_) => {}
                }
            }
        }

        let mut exp_ts: Vec<u64> = Vec::new();
        let mut exp_values: Vec<Vec<[u8; 8]>> = Vec::new();
        for _ in 0..nvars {
            exp_values.push(Vec::new());
        }

        let ss = series_meta.segment.snapshot().unwrap();
        for item in &data[768..782] {
            let v = to_values(&item.values[..]);
            exp_ts.push(item.ts);
            v.iter()
                .zip(exp_values.iter_mut())
                .for_each(|(v, e)| e.push(*v));
        }
        assert_eq!(ss[0].timestamps(), exp_ts.as_slice());
        exp_values
            .iter()
            .enumerate()
            .for_each(|(i, v)| assert_eq!(ss[0].variable(i), v));
        exp_ts.clear();
        exp_values.iter_mut().for_each(|e| e.clear());

        let mut reader = series_meta.list.read().unwrap();
        let res: &DecompressBuffer = reader
            .next_segment(&mut persistent_reader)
            .unwrap()
            .unwrap();
        for item in &data[512..768] {
            let v = to_values(&item.values[..]);
            exp_ts.push(item.ts);
            v.iter()
                .zip(exp_values.iter_mut())
                .for_each(|(v, e)| e.push(*v));
        }
        assert_eq!(res.timestamps(), exp_ts.as_slice());
        exp_values
            .iter()
            .enumerate()
            .for_each(|(i, v)| assert_eq!(res.variable(i), v));
        exp_ts.clear();
        exp_values.iter_mut().for_each(|e| e.clear());

        let res: &DecompressBuffer = reader
            .next_segment(&mut persistent_reader)
            .unwrap()
            .unwrap();
        for item in &data[256..512] {
            let v = to_values(&item.values[..]);
            exp_ts.push(item.ts);
            v.iter()
                .zip(exp_values.iter_mut())
                .for_each(|(v, e)| e.push(*v));
        }
        assert_eq!(res.timestamps(), exp_ts.as_slice());
        exp_values
            .iter()
            .enumerate()
            .for_each(|(i, v)| assert_eq!(res.variable(i), v));
        exp_ts.clear();
        exp_values.iter_mut().for_each(|e| e.clear());

        let res: &DecompressBuffer = reader
            .next_segment(&mut persistent_reader)
            .unwrap()
            .unwrap();
        for item in &data[0..256] {
            let v = to_values(&item.values[..]);
            exp_ts.push(item.ts);
            v.iter()
                .zip(exp_values.iter_mut())
                .for_each(|(v, e)| e.push(*v));
        }
        assert_eq!(res.timestamps(), exp_ts.as_slice());
        exp_values
            .iter()
            .enumerate()
            .for_each(|(i, v)| assert_eq!(res.variable(i), v));
        exp_ts.clear();
        exp_values.iter_mut().for_each(|e| e.clear());
    }
}<|MERGE_RESOLUTION|>--- conflicted
+++ resolved
@@ -1,10 +1,6 @@
 use crate::{
     compression2::Compression,
-<<<<<<< HEAD
-    id::{SeriesId, WriterId},
-=======
     id::{SeriesId, SeriesRef},
->>>>>>> 5033a3de
     persistent_list::*,
     sample::Sample,
     segment::{self, FlushSegment, FullSegment, Segment, WriteSegment},
@@ -26,14 +22,8 @@
 }
 
 pub struct Writer {
-<<<<<<< HEAD
-    id: WriterId,
-    global_meta: Arc<DashMap<SeriesId, SeriesMetadata>>,
-    local_meta: HashMap<SeriesId, SeriesMetadata>,
-=======
     global_meta: Arc<DashMap<SeriesId, Series>>,
     local_meta: HashMap<SeriesId, Series>,
->>>>>>> 5033a3de
     references: HashMap<SeriesId, usize>,
     writers: Vec<WriteSegment>,
     lists: Vec<List>,
@@ -43,12 +33,7 @@
 
 impl Writer {
     pub fn new<W: ChunkWriter + 'static>(
-<<<<<<< HEAD
-        id: WriterId,
-        global_meta: Arc<DashMap<SeriesId, SeriesMetadata>>,
-=======
         global_meta: Arc<DashMap<SeriesId, Series>>,
->>>>>>> 5033a3de
         w: W,
     ) -> Self {
         let flush_worker = FlushWorker::new(w);
@@ -64,25 +49,10 @@
         }
     }
 
-<<<<<<< HEAD
-    pub fn id(&self) -> WriterId {
-        self.id
-    }
-
-    pub fn register(&mut self, id: SeriesId) -> usize {
-        let meta = self
-            .global_meta
-            .get(&id)
-            .expect("series must be registered globally before it's registered with a writer")
-            .clone();
-        let writer = meta.segment.writer().unwrap();
-        let list = meta.list.clone();
-=======
     pub fn get_reference(&mut self, id: SeriesId) -> SeriesRef {
         let meta = self.global_meta.get(&id).unwrap().clone();
         let writer = meta.segment().writer().unwrap();
         let list = meta.list().clone();
->>>>>>> 5033a3de
 
         let flush_id = self.flush_worker.register(FlushMeta {
             segment: writer.flush(),
@@ -263,13 +233,8 @@
         let serid = SeriesId(0);
         let dict = Arc::new(DashMap::new());
         dict.insert(serid, series_meta.clone());
-<<<<<<< HEAD
-        let mut write_thread = Writer::new(WriterId(1), dict.clone(), persistent_writer);
-        let series_ref: usize = write_thread.register(serid);
-=======
         let mut write_thread = Writer::new(dict.clone(), persistent_writer);
         let series_ref = write_thread.get_reference(serid);
->>>>>>> 5033a3de
 
         let mut to_values = |items: &[f64]| -> Vec<[u8; 8]> {
             let mut values = vec![[0u8; 8]; nvars];
