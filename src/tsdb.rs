use crate::{
    compression::Compression,
    constants::*,
    id::{SeriesId, WriterId},
    persistent_list::{self, BackendOld, Buffer},
    tags::Tags,
    writer::{SeriesMetadata, Writer, WriterId},
};
use dashmap::DashMap;
<<<<<<< HEAD
use std::{
    collections::HashMap,
    ops::Deref,
    sync::atomic::{AtomicUsize, Ordering},
    sync::Arc,
};

#[derive(Copy, Debug, Clone, Eq, PartialEq, Hash)]
pub struct SeriesId(pub usize);

impl Deref for SeriesId {
    type Target = usize;
    fn deref(&self) -> &usize {
        &self.0
    }
}

impl SeriesId {
    pub fn inner(&self) -> usize {
        self.0
    }
}

#[derive(Clone)]
pub struct SeriesConfig {
    pub compression: Compression,
    pub seg_count: usize,
    pub nvars: usize,
    pub tags: Tags,
}

#[derive(Debug)]
=======
use std::{collections::HashMap, ops::Deref, sync::Arc};

>>>>>>> 9c0b4fb3
pub enum Error {
    List(persistent_list::Error),
    /// Err if Mach expects some writer to be initialized, but none could be found.
    NoWriter,
}

impl From<persistent_list::Error> for Error {
    fn from(item: persistent_list::Error) -> Self {
        Error::List(item)
    }
}

pub struct Mach<T: BackendOld> {
    backend: T,
    writer_table: HashMap<WriterId, T::Writer>,
    buffer_table: HashMap<WriterId, Buffer>,
    reader_table: HashMap<WriterId, T::Reader>,
    series_table: Arc<DashMap<SeriesId, SeriesMetadata>>,
    next_writer_id: AtomicUsize,
    next_series_id: AtomicUsize,
}

<<<<<<< HEAD
impl<T: Backend> Mach<T> {
    pub fn new(mut backend: T) -> Result<Self, Error> {
=======
impl<T: BackendOld> Mach<T> {
    pub fn new(writers: usize, mut backend: T) -> Result<Self, Error> {
>>>>>>> 9c0b4fb3
        let mut writer_table = HashMap::new();
        let mut reader_table = HashMap::new();
        let mut buffer_table = HashMap::new();

        Ok(Mach {
            backend,
            writer_table,
            reader_table,
            buffer_table,
            series_table: Arc::new(DashMap::new()),
            next_writer_id: AtomicUsize::new(0),
            next_series_id: AtomicUsize::new(0),
        })
    }

    pub fn add_writer(&mut self) -> Result<Writer, Error> {
        let id = WriterId(self.next_writer_id.fetch_add(1, Ordering::SeqCst));
        let (w, r) = self.backend.make_backend()?;

        let writer = Writer::new(id, self.series_table.clone(), w);
        self.reader_table.insert(id, r);
        self.buffer_table.insert(id, Buffer::new(BUFSZ));

        Ok(writer)
    }

    /// Register a new time series.
    pub fn register(&mut self, config: SeriesConfig) -> Result<(SeriesId, WriterId), Error> {
        let next_writer_id = self.next_writer_id.load(Ordering::SeqCst);
        if next_writer_id == 0 {
            return Err(Error::NoWriter);
        }

        let series_id = SeriesId(self.next_series_id.fetch_add(1, Ordering::SeqCst));
        let writer_id = WriterId(*series_id % next_writer_id);

        let buffer = self
            .buffer_table
            .get(&writer_id)
            .expect("buffer should be defined for an initialized writer");

        let series = SeriesMetadata::new(
            config.tags,
            config.seg_count,
            config.nvars,
            config.compression,
            buffer.clone(),
        );

        self.series_table.insert(series_id, series);

        Ok((series_id, writer_id))
    }
}

#[cfg(test)]
mod test {
    use super::*;
    use persistent_list::VectorBackend;

    #[test]
    fn test_cannot_add_series_if_no_writer() {
        let mut db = Mach::new(VectorBackend::new()).unwrap();

        match db.register(SeriesConfig {
            tags: Tags::new(),
            seg_count: 8,
            nvars: 8,
            compression: Compression::Fixed(10),
        }) {
            Ok(..) => panic!("should not be able to register time series"),
            Err(Error::NoWriter) => {}
            Err(..) => panic!("wrong error type"),
        }
    }
}<|MERGE_RESOLUTION|>--- conflicted
+++ resolved
@@ -7,7 +7,8 @@
     writer::{SeriesMetadata, Writer, WriterId},
 };
 use dashmap::DashMap;
-<<<<<<< HEAD
+use std::{collections::HashMap, ops::Deref, sync::Arc};
+
 use std::{
     collections::HashMap,
     ops::Deref,
@@ -40,10 +41,6 @@
 }
 
 #[derive(Debug)]
-=======
-use std::{collections::HashMap, ops::Deref, sync::Arc};
-
->>>>>>> 9c0b4fb3
 pub enum Error {
     List(persistent_list::Error),
     /// Err if Mach expects some writer to be initialized, but none could be found.
@@ -66,13 +63,8 @@
     next_series_id: AtomicUsize,
 }
 
-<<<<<<< HEAD
 impl<T: Backend> Mach<T> {
     pub fn new(mut backend: T) -> Result<Self, Error> {
-=======
-impl<T: BackendOld> Mach<T> {
-    pub fn new(writers: usize, mut backend: T) -> Result<Self, Error> {
->>>>>>> 9c0b4fb3
         let mut writer_table = HashMap::new();
         let mut reader_table = HashMap::new();
         let mut buffer_table = HashMap::new();
