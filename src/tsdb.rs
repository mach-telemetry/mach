--- conflicted
+++ resolved
@@ -3,23 +3,14 @@
     constants::BUFSZ,
     id::*,
     persistent_list::{self, ListBackend, ListBuffer},
-<<<<<<< HEAD
-    series::*,
-=======
     reader::Snapshot,
     //metadata::{self, Metadata},
     series::{self, *},
->>>>>>> daa0d7ce
     writer::Writer,
 };
 use dashmap::DashMap;
 use rand::seq::SliceRandom;
 use std::{collections::HashMap, marker::PhantomData, sync::Arc};
-<<<<<<< HEAD
-
-use std::sync::atomic::{AtomicU64, AtomicUsize, Ordering};
-=======
->>>>>>> daa0d7ce
 
 #[derive(Debug)]
 pub enum Error {
@@ -56,13 +47,10 @@
         }
     }
 
-<<<<<<< HEAD
-=======
     pub fn reader(&self, id: SeriesId) -> Result<Snapshot, Error> {
         Ok(self.series_table.get(&id).unwrap().snapshot()?)
     }
 
->>>>>>> daa0d7ce
     pub fn new_writer(&mut self) -> Result<Writer, Error> {
         let writer_id = WriterId::random();
 
