--- conflicted
+++ resolved
@@ -370,7 +370,7 @@
     }
 }
 
-<<<<<<< HEAD
+//<<<<<<< HEAD
 #[repr(C)]
 struct WriterMemSeries {
     active_segment: ActiveSegmentWriter,
@@ -395,10 +395,10 @@
 pub struct PushResult {
     thread_id: usize,
 }
-=======
-// TODO: This probably needs a cleanup
-//pub type ThreadWriter = Writer<ThreadFileWriter>;
->>>>>>> 96d6a78c
+//=======
+//// TODO: This probably needs a cleanup
+////pub type ThreadWriter = Writer<ThreadFileWriter>;
+//>>>>>>> master
 
 pub struct Writer<W: BlockWriter> {
     pub series_map: Arc<DashMap<SeriesId, SeriesMetadata>>,
@@ -481,7 +481,7 @@
 
             let mtx_guard = mem_series.snapshot_lock.write();
 
-<<<<<<< HEAD
+//<<<<<<< HEAD
             let segment = mem_series.active_segment.yield_replace();
             let (mint, maxt) = {
                 let timestamps = segment.timestamps();
@@ -490,12 +490,12 @@
 
             let opts = &mut mem_series.series_option;
             let active_block_writer = &mut mem_series.active_block;
-=======
-            let opts = &mut self.series_options[id];
-            let active_block_writer = &mut self.active_blocks[id];
->>>>>>> 96d6a78c
-
-            let segment = self.active_segments[id].yield_replace();
+//=======
+//            let opts = &mut self.series_options[id];
+//            let active_block_writer = &mut self.active_blocks[id];
+//>>>>>>> master
+
+            //let segment = self.active_segments[id].yield_replace();
 
             let bytes = match segment.len() {
                 0 => 0, // There's nothing in the segment so we do nothing
@@ -527,7 +527,7 @@
                         opts.max_compressed_sz = 0;
                         opts.block_bytes_remaining = opts.block_bytes;
                         opts.fall_back = false;
-                        self.active_segments[id].set_capacity(SEGSZ);
+                        mem_series.active_segment.set_capacity(SEGSZ);
                     }
 
                     // Write compressed data into active segment, then flush
