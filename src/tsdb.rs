--- conflicted
+++ resolved
@@ -569,8 +569,7 @@
         &mut self,
         reference_id: RefId,
         series_id: SeriesId,
-<<<<<<< HEAD
-        sample: &Sample,
+        sample: Sample,
     ) -> Result<PushResult, &'static str> {
         let id = reference_id.0 as usize;
 
@@ -580,16 +579,9 @@
         };
 
         //let active_segment = self.active_segment[id].as_mut().unwrap();
-        let segment_len = active_segment.push(sample);
-=======
-        sample: Sample,
-    ) -> Result<(), &'static str> {
-        let id = reference_id.0 as usize;
-        let active_segment = &mut self.active_segments[id];
         let segment_len = unsafe {
             active_segment.ptr.as_mut().unwrap().push(sample)
         };
->>>>>>> 6f06c6d3
         if segment_len == active_segment.capacity() {
             // TODO: Optimizations:
             // 1. minimize mtx_guard by not yielding and replacing until after compression and
