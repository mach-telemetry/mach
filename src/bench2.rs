#![deny(unused_must_use)]
#![feature(get_mut_unchecked)]
#![feature(is_sorted)]
#![feature(maybe_uninit_uninit_array)]
#![feature(maybe_uninit_array_assume_init)]
#![feature(cell_update)]
#![feature(box_syntax)]
#![feature(thread_id_value)]
#![allow(clippy::new_without_default)]
#![allow(clippy::len_without_is_empty)]
#![allow(unused)]
#![allow(private_in_public)]
#![feature(llvm_asm)]
#![feature(proc_macro_hygiene)]

mod compression;
mod constants;
mod persistent_list;
mod segment;
mod tags;
mod test_utils;
mod tsdb;
mod utils;
mod writer;
mod zipf;

#[macro_use]
mod rdtsc;

use rand::Rng;
use serde::*;
use std::{
    collections::HashMap,
    convert::TryInto,
    fs::OpenOptions,
    io::prelude::*,
    path::PathBuf,
    sync::{
        atomic::{AtomicUsize, Ordering::SeqCst},
        Arc, Barrier, Mutex,
    },
    thread,
    time::{Instant, Duration},
};

use compression::*;
use dashmap::DashMap;
use lazy_static::lazy_static;
use persistent_list::*;
use seq_macro::seq;
use tags::*;
use tsdb::SeriesId;
use writer::*;
use zipf::*;

//const DATAPATH: &str = "/Users/fsolleza/Downloads/data_json";
//const OUTDIR: &str = "/Users/fsolleza/Downloads/temp_data";

const DATAPATH: &str = "/home/fsolleza/Projects/mach-bench-private/rust/mach/data/data_json/";
const OUTDIR: &str = "/home/fsolleza/Projects/mach-bench-private/rust/mach/data/out/";
//const OUTDIR: &str = "/home/fsolleza/nvme/out/";

<<<<<<< HEAD
//const DATAPATH: &str = "/data/data_json/";
//const OUTDIR: &str = "/data/out/";

=======
>>>>>>> 26d6e8da
const BLOCKING_RETRY: bool = false;
const ZIPF: f64 = 0.99;
const NSERIES: usize = 10_000;
const NTHREADS: usize = 1;
const BUFSZ: usize = 1_000_000;
const NSEGMENTS: usize = 3;
const UNIVARIATE: bool = true;
const KAFKA_TOPIC: &str = "MACHSTORAGE";
<<<<<<< HEAD
const KAFKA_BOOTSTRAP: &str = "localhost:29092";
const COMPRESSION: Compression = Compression::Fixed(10);
=======
//const KAFKA_BOOTSTRAP: &str = "localhost:29092";
const KAFKA_BOOTSTRAP: &str = "b-1.mach-test-2.yxr90w.c20.kafka.us-east-1.amazonaws.com:9092,b-3.mach-test-2.yxr90w.c20.kafka.us-east-1.amazonaws.com:9092,b-2.mach-test-2.yxr90w.c20.kafka.us-east-1.amazonaws.com:9092";
const PARTITIONS: usize = 10;
const BITS_COMPRESS: usize = 5;
>>>>>>> 26d6e8da

lazy_static! {
    static ref DATAPATH: PathBuf = PathBuf::from(env!("CARGO_MANIFEST_DIR")).join("data").join("data_json");
    static ref OUTDIR: PathBuf = PathBuf::from(env!("CARGO_MANIFEST_DIR")).join("data").join("out");
    static ref DATA: Vec<Vec<(u64, Box<[[u8; 8]]>)>> = read_data();
    static ref TOTAL_RATE: Arc<Mutex<f64>> = Arc::new(Mutex::new(0.0f64));
    static ref BARRIERS: Arc<Barrier> = Arc::new(Barrier::new(NTHREADS));
}

#[derive(Serialize, Deserialize)]
struct DataEntry {
    timestamps: Vec<u64>,
    values: HashMap<String, Vec<f64>>,
}

impl DataEntry {
    fn to_series(self) -> Vec<(u64, Box<[[u8; 8]]>)> {
        let mut res = Vec::new();
        for i in 0..self.timestamps.len() {
            let ts = self.timestamps[i];
            let mut values: Vec<[u8; 8]> = Vec::new();
            for (_, var) in self.values.iter() {
                values.push(var[i].to_be_bytes());
            }
            res.push((ts, values.into_boxed_slice()));
        }
        res
    }
}

fn load_data() -> HashMap<String, DataEntry> {
    println!("LOADING DATA");
    let file_path = if UNIVARIATE {
        (&*DATAPATH).join("bench1_univariate.json")
    } else {
        (&*DATAPATH).join("bench1_multivariate.json")
    };
    let mut file = OpenOptions::new().read(true).open(file_path).unwrap();
    let mut json = String::new();
    file.read_to_string(&mut json).unwrap();
<<<<<<< HEAD
    serde_json::from_str(json.as_str()).unwrap()
=======
    let dict: HashMap<String, DataEntry> = serde_json::from_str(json.as_str()).unwrap();
    dict
>>>>>>> 26d6e8da
}

fn read_data() -> Vec<Vec<(u64, Box<[[u8; 8]]>)>> {
    let mut dict = load_data();
    println!("MAKING DATA");
    dict.drain()
        .filter(|(_, d)| d.timestamps.len() >= 30_000)
        .map(|(_, d)| d.to_series())
        .collect()
}

fn consume<W: ChunkWriter + 'static>(
    id_counter: Arc<AtomicUsize>,
    global: Arc<DashMap<SeriesId, SeriesMetadata>>,
    persistent_writer: W,
) {
    // Setup write thread
    let mut write_thread = Writer::new(global.clone(), persistent_writer);

    // The buffer used by all time series in this writer
    let buffer = Buffer::new(BUFSZ);

    // Load data
    let mut base_data = &DATA;

    // Series will use fixed compression with precision of 10 bits
    let compression = COMPRESSION;

    // Vectors to hold series-specific information
    let mut data: Vec<&[(u64, Box<[[u8; 8]]>)]> = Vec::new();
    //let mut meta: Vec<SeriesMetadata> = Vec::new();
    let mut refs: Vec<usize> = Vec::new();

    // Generate series specific information, register, then collect the information into the vecs
    // each series uses 3 active segments
    // println!("TOTAL BASE_DATA {}", base_data.len());
    for _ in 0..NSERIES {
        let i = SeriesId(id_counter.fetch_add(1, SeqCst));
        let idx = rand::thread_rng().gen_range(0..base_data.len());
        let d = &base_data[idx];
        let nvars = d[0].1.len();
        let mut tags = Tags::new();
        tags.insert((String::from("id"), format!("{}", i.inner())));
        let series_meta = SeriesMetadata::new(tags, NSEGMENTS, nvars, compression, buffer.clone());
        global.insert(i, series_meta.clone());
        refs.push(write_thread.register(i));
        data.push(d.as_slice());
        //meta.push(series_meta);
    }

    // Change zipfian when avaiable data become less than the zipfian possible values
    let mut z1000 = Zipfian::new(1000, ZIPF);
    let mut z100 = Zipfian::new(100, ZIPF);
    let mut z10 = Zipfian::new(10, ZIPF);
    let mut selection1000: Vec<usize> = (0..1000).map(|_| z1000.next_item() as usize).collect();
    let mut selection100: Vec<usize> = (0..1000).map(|_| z100.next_item() as usize).collect();
    let mut selection10: Vec<usize> = (0..1000).map(|_| z10.next_item() as usize).collect();
    let mut selection1: Vec<usize> = (0..1000).map(|_| 0).collect();

    let mut selection = &selection1000;
    let mut loop_counter = 0;
    let mut floats = 0;
    let mut retries = 0;
    BARRIERS.wait();
    let mut cycles: u64 = 0;
    let now = Instant::now();
    let mut remove = Duration::from_secs(0);
    'outer: loop {
        if data.len() < 10 {
            selection = &selection1;
        } else if data.len() < 100 {
            selection = &selection10;
        } else if data.len() < 1000 {
            selection = &selection100;
        }
        let idx = selection[loop_counter % selection.len()];
        let sample = &data[idx][0];
        let ref_id = refs[idx];
        'inner: loop {
<<<<<<< HEAD
            //let item = sample.1[0];
                    let start = rdtsc!();
                    let res = write_thread.push(ref_id, sample.0, &sample.1[..]);
                    let end = rdtsc!();
                    cycles += end - start;
            //let res = match sample.1.len() {
            //    1 => {
            //        let item = [sample.1[0]];
            //        let start = rdtsc!();
            //        let res = write_thread.push(ref_id, sample.0, &item);
            //        let end = rdtsc!();
            //        cycles += end - start;
            //        res
            //    },
            //    _ => unimplemented!(),
            //};
=======
            seq!(N in 1..10 {
                let (start, res) = match sample.1.len() {
                    #(
                    N => {
                        let sample: Sample<N> = Sample {
                            timestamp: sample.0,
                            values: (*sample.1).try_into().unwrap()
                        };
                        let start = rdtsc!();
                        let res = write_thread.push_sample(ref_id, sample);
                        (start, res)
                    },
                    )*
                    _ => unimplemented!()
                };
            });
>>>>>>> 26d6e8da

            match res {
                Ok(_) => {
                    //let s = Instant::now();
                    floats += sample.1.len();
                    data[idx] = &data[idx][1..];
                    if data[idx].len() == 0 {
                        refs.remove(idx);
                        data.remove(idx);
                    }
                    //let e = s.elapsed();
                    //remove = remove + e;
                    if data.len() == 0 {
                        break 'outer;
                    }
                    break 'inner;
                }
                Err(_) => {
                    retries += 1;
                    //let end = rdtsc!();
                    //cycles += end - start;
                    if !BLOCKING_RETRY {
                        // If error, we'll try again next time
                        break 'inner;
                    }
                }
            }
        }
        loop_counter += 1;
    }
    println!("Gross duration (including other crap) {:?}", now.elapsed());
    //let dur = (now.elapsed() - remove).as_secs_f64();
    let dur = rdtsc::cycles_to_seconds(cycles);
    //println!("floats: {}", floats);
    //println!("dur: {:?} seconds", dur);
    let rate = (floats as f64 / dur) / 1_000_000.;
    //println!("Rate mfps: {}", rate);
    println!("Retries: {}", retries);
    *TOTAL_RATE.lock().unwrap() += rate;
}

fn file_writer(id: usize) -> FileWriter {
    let p = &*OUTDIR.join(format!("file_{}", id));
    FileWriter::new(p).unwrap()
}

fn main() {
    let outdir = &*OUTDIR;
    match std::fs::remove_dir_all(outdir) {
        _ => {}
    };
<<<<<<< HEAD
    std::fs::create_dir_all(OUTDIR).unwrap();
    let _len = DATA.len();
    println!("DONE LOADING");
=======
    std::fs::create_dir_all(outdir).unwrap();
    let _data = DATA.len();
>>>>>>> 26d6e8da
    let mut handles = Vec::new();
    //let mut backend = FileBackend::new(outdir.into());
    let mut backend = KafkaBackend::new()
        .bootstrap_servers(KAFKA_BOOTSTRAP)
        .topic(KAFKA_TOPIC)
        .partitions(PARTITIONS);
    //let mut backend = VectorBackend::new();
    let global = Arc::new(DashMap::new());
    let id_counter = Arc::new(AtomicUsize::new(0));
    for i in 0..NTHREADS {
        let (mut persistent_writer, _) = backend.make_backend().unwrap();
        let id_counter = id_counter.clone();
        let global = global.clone();
        handles.push(thread::spawn(move || {
            consume(id_counter, global, persistent_writer);
        }));
    }
    println!("Waiting for ingestion to finish");
    handles.drain(..).for_each(|h| h.join().unwrap());
    println!("TOTAL RATE: {}", TOTAL_RATE.lock().unwrap());
}<|MERGE_RESOLUTION|>--- conflicted
+++ resolved
@@ -53,36 +53,17 @@
 use writer::*;
 use zipf::*;
 
-//const DATAPATH: &str = "/Users/fsolleza/Downloads/data_json";
-//const OUTDIR: &str = "/Users/fsolleza/Downloads/temp_data";
-
-const DATAPATH: &str = "/home/fsolleza/Projects/mach-bench-private/rust/mach/data/data_json/";
-const OUTDIR: &str = "/home/fsolleza/Projects/mach-bench-private/rust/mach/data/out/";
-//const OUTDIR: &str = "/home/fsolleza/nvme/out/";
-
-<<<<<<< HEAD
-//const DATAPATH: &str = "/data/data_json/";
-//const OUTDIR: &str = "/data/out/";
-
-=======
->>>>>>> 26d6e8da
 const BLOCKING_RETRY: bool = false;
 const ZIPF: f64 = 0.99;
 const NSERIES: usize = 10_000;
 const NTHREADS: usize = 1;
 const BUFSZ: usize = 1_000_000;
-const NSEGMENTS: usize = 3;
+const NSEGMENTS: usize = 1;
 const UNIVARIATE: bool = true;
 const KAFKA_TOPIC: &str = "MACHSTORAGE";
-<<<<<<< HEAD
 const KAFKA_BOOTSTRAP: &str = "localhost:29092";
 const COMPRESSION: Compression = Compression::Fixed(10);
-=======
-//const KAFKA_BOOTSTRAP: &str = "localhost:29092";
-const KAFKA_BOOTSTRAP: &str = "b-1.mach-test-2.yxr90w.c20.kafka.us-east-1.amazonaws.com:9092,b-3.mach-test-2.yxr90w.c20.kafka.us-east-1.amazonaws.com:9092,b-2.mach-test-2.yxr90w.c20.kafka.us-east-1.amazonaws.com:9092";
 const PARTITIONS: usize = 10;
-const BITS_COMPRESS: usize = 5;
->>>>>>> 26d6e8da
 
 lazy_static! {
     static ref DATAPATH: PathBuf = PathBuf::from(env!("CARGO_MANIFEST_DIR")).join("data").join("data_json");
@@ -123,12 +104,8 @@
     let mut file = OpenOptions::new().read(true).open(file_path).unwrap();
     let mut json = String::new();
     file.read_to_string(&mut json).unwrap();
-<<<<<<< HEAD
-    serde_json::from_str(json.as_str()).unwrap()
-=======
     let dict: HashMap<String, DataEntry> = serde_json::from_str(json.as_str()).unwrap();
     dict
->>>>>>> 26d6e8da
 }
 
 fn read_data() -> Vec<Vec<(u64, Box<[[u8; 8]]>)>> {
@@ -208,24 +185,6 @@
         let sample = &data[idx][0];
         let ref_id = refs[idx];
         'inner: loop {
-<<<<<<< HEAD
-            //let item = sample.1[0];
-                    let start = rdtsc!();
-                    let res = write_thread.push(ref_id, sample.0, &sample.1[..]);
-                    let end = rdtsc!();
-                    cycles += end - start;
-            //let res = match sample.1.len() {
-            //    1 => {
-            //        let item = [sample.1[0]];
-            //        let start = rdtsc!();
-            //        let res = write_thread.push(ref_id, sample.0, &item);
-            //        let end = rdtsc!();
-            //        cycles += end - start;
-            //        res
-            //    },
-            //    _ => unimplemented!(),
-            //};
-=======
             seq!(N in 1..10 {
                 let (start, res) = match sample.1.len() {
                     #(
@@ -242,10 +201,11 @@
                     _ => unimplemented!()
                 };
             });
->>>>>>> 26d6e8da
 
             match res {
                 Ok(_) => {
+                    let end = rdtsc!();
+                    cycles += end - start;
                     //let s = Instant::now();
                     floats += sample.1.len();
                     data[idx] = &data[idx][1..];
@@ -262,8 +222,8 @@
                 }
                 Err(_) => {
                     retries += 1;
-                    //let end = rdtsc!();
-                    //cycles += end - start;
+                    let end = rdtsc!();
+                    cycles += end - start;
                     if !BLOCKING_RETRY {
                         // If error, we'll try again next time
                         break 'inner;
@@ -294,20 +254,14 @@
     match std::fs::remove_dir_all(outdir) {
         _ => {}
     };
-<<<<<<< HEAD
-    std::fs::create_dir_all(OUTDIR).unwrap();
-    let _len = DATA.len();
-    println!("DONE LOADING");
-=======
     std::fs::create_dir_all(outdir).unwrap();
     let _data = DATA.len();
->>>>>>> 26d6e8da
     let mut handles = Vec::new();
-    //let mut backend = FileBackend::new(outdir.into());
-    let mut backend = KafkaBackend::new()
-        .bootstrap_servers(KAFKA_BOOTSTRAP)
-        .topic(KAFKA_TOPIC)
-        .partitions(PARTITIONS);
+    let mut backend = FileBackend::new(outdir.into());
+    //let mut backend = KafkaBackend::new()
+    //    .bootstrap_servers(KAFKA_BOOTSTRAP)
+    //    .topic(KAFKA_TOPIC)
+    //    .partitions(PARTITIONS);
     //let mut backend = VectorBackend::new();
     let global = Arc::new(DashMap::new());
     let id_counter = Arc::new(AtomicUsize::new(0));
