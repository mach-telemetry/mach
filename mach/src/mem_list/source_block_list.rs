--- conflicted
+++ resolved
@@ -1,16 +1,12 @@
 use crate::{
     id::SeriesId,
-<<<<<<< HEAD
-=======
     mem_list::{add_flush_worker, BlockListEntry, Error, ReadOnlyBlock, ReadOnlyBlock2},
-    timer::*,
->>>>>>> 95a88e4c
     utils::{
         kafka,
         wp_lock::{NoDealloc, WpLock},
+        timer::*,
     },
 };
-use crate::utils::timer::*;
 use crossbeam::channel::{unbounded, Receiver, Sender};
 use dashmap::DashMap;
 use std::cell::RefCell;
