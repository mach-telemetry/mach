--- conflicted
+++ resolved
@@ -203,14 +203,7 @@
     }
 
     fn new() -> Self {
-<<<<<<< HEAD
         let last = Arc::new(RwLock::new(ListItem::Kafka(kafka::KafkaEntry::new())));
-=======
-        let last = Arc::new(RwLock::new(ListItem::Offset {
-            partition: -1,
-            offset: -1,
-        }));
->>>>>>> 59576bc8
         let periodic = Arc::new(Mutex::new(last.clone()));
         let data = Box::new(MaybeUninit::uninit_array());
         let data = WpLock::new(InnerData { data, last });
