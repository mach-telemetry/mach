--- conflicted
+++ resolved
@@ -13,21 +13,14 @@
     util::Timeout,
     Message,
 };
-use std::collections::HashSet;
 use std::convert::TryInto;
 use std::ops::{Deref, DerefMut};
 use std::sync::{
     atomic::{AtomicUsize, Ordering::SeqCst},
     Arc,
 };
-<<<<<<< HEAD
 use std::time::{SystemTime, UNIX_EPOCH, Duration};
-use std::convert::TryInto;
 use std::collections::{HashSet, HashMap};
-use rand::{Rng, thread_rng};
-=======
-use std::time::{Duration, SystemTime, UNIX_EPOCH};
->>>>>>> 59576bc8
 
 pub static TOTAL_MB_WRITTEN: AtomicUsize = AtomicUsize::new(0);
 
@@ -54,7 +47,6 @@
         self.items.is_empty()
     }
 
-<<<<<<< HEAD
     pub fn load(&self, buffer: &mut Vec<u8>) -> Result<usize, &'static str> {
 
         let mut hashset = HashSet::new();
@@ -105,30 +97,6 @@
                         }
                     }
                 }
-=======
-    pub fn load(
-        &mut self,
-        topic: &str,
-        partition: i32,
-        offset: i64,
-        max_bytes: usize,
-    ) -> Arc<[u8]> {
-        let mut topic_partition_list = TopicPartitionList::new();
-        topic_partition_list
-            .add_partition_offset(topic, partition, Offset::Offset(offset))
-            .unwrap();
-        let consumer: BaseConsumer<DefaultConsumerContext> = ClientConfig::new()
-            .set("bootstrap.servers", BOOTSTRAPS)
-            .set("group.id", "random_consumer")
-            .create()
-            .unwrap();
-        consumer.assign(&topic_partition_list).unwrap();
-        loop {
-            match consumer.poll(Timeout::After(std::time::Duration::from_secs(1))) {
-                Some(Ok(msg)) => return msg.payload().unwrap().into(),
-                None => panic!("NONE"),
-                Some(Err(x)) => panic!("{:?}", x),
->>>>>>> 59576bc8
             }
         }
 
@@ -236,7 +204,6 @@
 
         let producer: &mut OgProducer = &mut self.0;
 
-<<<<<<< HEAD
         let mut data = Vec::new();
         let mut rng = thread_rng();
         let mut items = Vec::new();
@@ -250,95 +217,6 @@
                     let p = partition.partition;
                     let o = partition.offset.unwrap();
                     items.push((p, o))
-=======
-pub struct BufferedConsumer {
-    data: InnerDict,
-    client: KafkaClient,
-    topic: String,
-    prefetcher: crossbeam::channel::Sender<(i32, i64)>,
-}
-
-impl BufferedConsumer {
-    pub fn new(bootstraps: &str, topic: &str, from: ConsumerOffset) -> Self {
-        let data = Arc::new(DashMap::new());
-        let (prefetcher, rx) = crossbeam::channel::unbounded();
-        let mut client = KafkaClient::new(bootstraps.split(',').map(String::from).collect());
-        client.load_metadata_all().unwrap();
-
-        init_consumer_worker(data.clone(), from);
-        init_prefetcher(data.clone(), rx);
-
-        Self {
-            data,
-            client,
-            topic: topic.into(),
-            prefetcher,
-        }
-    }
-
-    pub fn get(&mut self, partition: i32, offset: i64) -> Arc<[u8]> {
-        if let Some(x) = self.data.get(&(partition, offset)) {
-            x.clone()
-        } else {
-            self.prefetcher.send((partition, offset)).unwrap();
-            let reqs = &[FetchPartition::new(self.topic.as_str(), partition, offset)
-                .with_max_bytes(2_000_000)];
-            let resps = self.client.fetch_messages(reqs).unwrap();
-            let msg = &resps[0].topics()[0].partitions()[0]
-                .data()
-                .unwrap()
-                .messages()[0];
-            let res: Arc<[u8]> = msg.value.into();
-            self.data.insert((partition, offset), res.clone());
-            res
-        }
-    }
-}
-
-fn init_prefetcher(
-    //bootstraps: &str,
-    //topic: &str,
-    data: InnerDict,
-    recv: crossbeam::channel::Receiver<(i32, i64)>,
-) {
-    //let bootstraps = bootstraps.split(',').map(String::from).collect();
-    //let mut client = KafkaClient::new(bootstraps);
-    //client.load_metadata_all().unwrap();
-    //let topic: String = topic.into();
-    let mut consumer: BaseConsumer<DefaultConsumerContext> = ClientConfig::new()
-        .set("bootstrap.servers", BOOTSTRAPS)
-        .set("group.id", random_id())
-        .create()
-        .unwrap();
-    std::thread::spawn(move || {
-        let mut partition_offset_list = HashSet::new();
-        while let Ok((part, o)) = recv.recv() {
-            let mut topic_partition_list = TopicPartitionList::new();
-            let start = if o < 10 { 0 } else { o - 10 };
-            for offset in start..=o {
-                topic_partition_list
-                    .add_partition_offset(TOPIC, part, Offset::Offset(offset))
-                    .unwrap();
-                partition_offset_list.insert((part, offset));
-            }
-            consumer.assign(&topic_partition_list).unwrap();
-            loop {
-                match consumer.poll(Timeout::After(std::time::Duration::from_secs(1))) {
-                    Some(Ok(msg)) => {
-                        data.insert(
-                            (msg.partition(), msg.offset()),
-                            msg.payload().unwrap().into(),
-                        );
-                        if msg.partition() == part {
-                            assert!(partition_offset_list.remove(&(part, msg.offset())));
-                            if partition_offset_list.len() == 0 {
-                                break;
-                            }
-                        }
-                    }
-                    Some(Err(x)) => panic!("{:?}", x),
-                    None => {}
->>>>>>> 59576bc8
                 }
             }
             start = end;
@@ -368,7 +246,6 @@
     use kafka::consumer::{Consumer, FetchOffset};
 
 
-<<<<<<< HEAD
     #[test]
     fn test_big() {
         let mut data = vec![0u8; 5_000_000];
@@ -388,29 +265,3 @@
         assert_eq!(result, data);
     }
 }
-=======
-fn init_consumer_worker(data: InnerDict, from: ConsumerOffset) {
-    let mut topic_partition_list = TopicPartitionList::new();
-    for i in 0..PARTITIONS {
-        topic_partition_list.add_partition(TOPIC, i);
-    }
-    let consumer: BaseConsumer<DefaultConsumerContext> = ClientConfig::new()
-        .set("bootstrap.servers", BOOTSTRAPS)
-        .set("group.id", random_id())
-        .create()
-        .unwrap();
-    consumer.assign(&topic_partition_list).unwrap();
-    std::thread::spawn(move || loop {
-        match consumer.poll(Timeout::After(std::time::Duration::from_secs(1))) {
-            Some(Ok(msg)) => {
-                data.insert(
-                    (msg.partition(), msg.offset()),
-                    msg.payload().unwrap().into(),
-                );
-            }
-            Some(Err(x)) => panic!("{:?}", x),
-            None => {}
-        }
-    });
-}
->>>>>>> 59576bc8
